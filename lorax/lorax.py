--- conflicted
+++ resolved
@@ -135,7 +135,6 @@
         # pre-calculating the feature distributions
         self.feature_stats = self.populate_feature_stats(test_mat=self.X_test)
 
-<<<<<<< HEAD
     def explain_example(self, sample=None,
                         pred_class=None,
                         num_features=10, 
@@ -190,17 +189,6 @@
         # showing feature distribution information (since we don't know how to combine distributions
         # for arbitary feature groupings), but if just using patterns for categoricals/imputed flags
         # we should still be able to show relevant distribution info...
-=======
-    def explain_example_new(self, sample=None,
-                            pred_class=None,
-                            test_mat=None, 
-                            idx=None,
-                            descriptive=False,
-                            graph=False,
-                            num_features=10, 
-                            how='features'
-                            ):
->>>>>>> efd15e77
 
         # User has to pass either an index and a test_mat or a samples (a row)
         if sample is None and ((test_mat is None and self.X_test is None) or idx is None):
@@ -690,130 +678,6 @@
         ax.set_facecolor('white')
         ax.set_title('Feature Distributions', fontsize=16)
 
-<<<<<<< HEAD
-=======
-    def explain_example(self, idx, pred_class=None, num_features=10, graph=True, how='features'):
-        """Graph or return individual feature importances for an example.
-
-        This method is the primary interface for TheLorax to calculate individual feature
-        importances for a given example (identified by `idx`). It can be used to either
-        return a pandas DataFrame with contributions and feature distributions (if
-        `graph=False`) or a graphical representation of the top `num_features` contributions
-        (if `graph=True`, the default) for use in a jupyter notebook.
-
-        Feature contributions can be calucalted either for all features separately (`how='features',
-        the default) or using regular expression patterns to group sets of features together
-        (`how='patterns'`). When graphing contributions for all features, graphs will contain two
-        components:
-            1. A bar graph of the top num_features contributions to the example's score
-            2. For each of these features, a graph showing the percentile for the feature's mean
-               across the entire test set (gray dot), the percentile of the feature value for the
-               example being explained (orange dot) and the z-score for that value
-        When using regular expression patterns, the feature distribution information is omitted
-        (from both graphical and dataframe outputs) as the contributions reflect aggregations over
-        an arbitrary number and types of features.
-
-        Arguments:
-            idx (int) The entity id of the example we want to explain
-            pred_class (int) The predicted class for the example (currently must be 1 or 0). The
-                returned feature contributions will be taken relative to the score for this class.
-                If None (the default), the predicted class will be assigned based on whether the
-                example's score is above or below a threshold of 0.5.
-            num_features (int) The number of features with the highest contributions to graph
-                (ignored if `graph=False` in which case the entire set will be returned)
-            graph (bool) Whether to graph the feature contributions or return a dataframe
-                without graphing (default: True)
-            how (str) Whether to calculate feature contributions at the level of individual features
-                (`how='features'`, the default) or using regex patterns (`how='patterns'`).
-                If using regex patterns, `name_patterns` must have been provided when the object
-                was constructed or through calling `set_name_patterns()`.
-
-        Returns:
-            If `graph=False`, returns a pandas dataframe with individual feature contributions
-            and (if using `how='features'`) feature distribution information
-
-        """
-        # TODO: Categoricals can be handled using regex patterns, but this currently precludes
-        # showing feature distribution information (since we don't know how to combine distributions
-        # for arbitary feature groupings), but if just using patterns for categoricals/imputed flags
-        # we should still be able to show relevant distribution info...
-
-        if how == 'patterns' and self.column_patterns is None:
-            raise ValueError('Must specify name patterns to aggregate over.' +
-                             'Use TheLorax.set_name_patterns() first.')
-        elif how not in ['features', 'patterns']:
-            raise ValueError('How must be one of features or patterns.')
-
-        # If we have MultiIndex, we need to sort
-        if self.combined_index:
-            self.preds.sort_index(level=0, inplace=True)
-            self.X_test.sort_index(level=0, inplace=True)
-
-        # score for this example for the positive class
-        # using threshold of 0.5 if pred_class is not given as an argument
-        score = self.preds.loc[idx, 'pred']
-        if pred_class is None:
-            pred_class = int(score >= 0.5)
-
-        # feature values for this example
-        sample = self.X_test.loc[idx, ].values
-        if self.combined_index:
-            sample = sample[0]
-
-        if isinstance(self.clf, RandomForestClassifier):
-            # Getting values for Random Forest Classifier
-            return_tuple = get_contrib_list_RF(self.clf, sample, self.column_names)
-
-            self.num_trees = return_tuple[0]
-            self.global_score_dict = return_tuple[1]
-            self.feature_dict = return_tuple[2]
-            self.aggregated_dict = return_tuple[3]
-            contrib_list = return_tuple[4]
-
-        elif isinstance(self.clf, LogisticRegression):
-            # Getting values for Random Forest Classifier
-            contrib_list = get_contrib_list_LR(self.clf, sample, self.column_names)
-
-        # TODO: handle this more elegantly for multiclass problems
-        # We need to flip the sign of the scores.
-        if pred_class == 0:
-            score = 1.0 - score
-            contrib_list = [(feature, score * -1) for feature, score in contrib_list]
-
-        logging.info('Used predicted class {} for example {}, score={}'.format(pred_class,
-                                                                               idx,
-                                                                               score))
-
-        # sorting in descending order by contribution then by feature name in the case of ties
-        contrib_list.sort(key=lambda x: (x[1] * -1, x[0]))
-
-        # drop the results into a dataframe to append on other information
-        contrib_df = self._build_contrib_df(contrib_list, 
-            test_mat=self.X_test, 
-            idx=idx, sample=sample, feature_stats=self.feature_stats, how=how)
-
-        # adding overall feature importance from model level
-        overall_importance = []
-        for i in range(len(self.column_names)):
-            if isinstance(self.clf, LogisticRegression):
-                overall_importance.append((self.column_names[i], self.clf.coef_[0][i]))
-            else:
-                overall_importance.append((self.column_names[i], self.clf.feature_importances_[i]))
-
-        updated_list = add_overall_feature_importance(contrib_list,
-                                                      overall_importance)
-        updated_columns = ['feature', 'sample_rank', 'overall_imp', 'overall_rank', 'rank_change']
-
-        contrib_df = contrib_df.join(pd.DataFrame(data=updated_list,
-                                                  columns=updated_columns).set_index('feature'))
-
-        if graph:
-            self._plot_graph(idx, pred_class, score,
-                             num_features, contrib_df, how)
-        else:
-            return contrib_df
-
->>>>>>> efd15e77
     def speak_for_the_trees(self, id, pred_class=None, num_features=20, graph=True, how='features'):
         """Explain an example's score.
 
